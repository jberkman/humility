[package]
name = "humility"
version = "0.6.0"
authors = ["Bryan Cantrill <bryan@oxide.computer>"]
edition = "2018"
license = "MPL-2.0"

[workspace]
members = [
    "humility-core",
    "humility-cmd",
    "humility-arch-cortex",
    "cmd/apptable",
    "cmd/dashboard",
    "cmd/diagnose",
    "cmd/doc",
    "cmd/dump",
    "cmd/etm",
<<<<<<< HEAD
    "cmd/extract",
=======
    "cmd/gdb",
>>>>>>> 2de6e64e
    "cmd/gpio",
    "cmd/flash",
    "cmd/hash",
    "cmd/hiffy",
    "cmd/i2c",
    "cmd/itm",
    "cmd/jefe",
    "cmd/lpc55gpio",
    "cmd/manifest",
    "cmd/map",
    "cmd/openocd",
    "cmd/pmbus",
    "cmd/probe",
    "cmd/qspi",
    "cmd/readmem",
    "cmd/readvar",
    "cmd/registers",
    "cmd/rencm",
    "cmd/rendmp",
    "cmd/ringbuf",
    "cmd/sensors",
    "cmd/spd",
    "cmd/spctrl",
    "cmd/spi",
    "cmd/stackmargin",
    "cmd/stmsecure",
    "cmd/tasks",
    "cmd/test",
    "cmd/trace",
    "cmd/validate",
    "cmd/vsc7448",
    "xtask",
]

[profile.release]
debug = true

[profile.ci]
inherits = "dev"
debug = false # default true

[build-dependencies]
cargo_metadata = "0.12.0"
anyhow = "1.0.32"

[dependencies]
pmbus = { git = "https://github.com/oxidecomputer/pmbus" }
hif = { git = "https://github.com/oxidecomputer/hif" }
spd = { git = "https://github.com/oxidecomputer/spd" }
humility = { path = "./humility-core", package = "humility-core" }
humility-cortex = { path = "./humility-arch-cortex" }
humility-cmd = { path = "./humility-cmd" }
cmd-apptable = { path = "./cmd/apptable", package = "humility-cmd-apptable" }
cmd-dashboard = { path = "./cmd/dashboard", package = "humility-cmd-dashboard" }
cmd-diagnose = { path = "./cmd/diagnose", package = "humility-cmd-diagnose" }
cmd-doc = { path = "./cmd/doc", package = "humility-cmd-doc" }
cmd-dump = { path = "./cmd/dump", package = "humility-cmd-dump" }
cmd-etm = { path = "./cmd/etm", package = "humility-cmd-etm" }
cmd-extract = { path = "./cmd/extract", package = "humility-cmd-extract" }
cmd-flash = { path = "./cmd/flash", package = "humility-cmd-flash" }
cmd-gdb = { path = "./cmd/gdb", package = "humility-cmd-gdb" }
cmd-gpio = { path = "./cmd/gpio", package = "humility-cmd-gpio" }
cmd-hash = { path = "./cmd/hash", package = "humility-cmd-hash" }
cmd-hiffy = { path = "./cmd/hiffy", package = "humility-cmd-hiffy" }
cmd-i2c = { path = "./cmd/i2c", package = "humility-cmd-i2c" }
cmd-itm = { path = "./cmd/itm", package = "humility-cmd-itm" }
cmd-jefe = { path = "./cmd/jefe", package = "humility-cmd-jefe" }
cmd-lpc55gpio = { path = "./cmd/lpc55gpio", package = "humility-cmd-lpc55gpio" }
cmd-manifest = { path = "./cmd/manifest", package = "humility-cmd-manifest" }
cmd-map = { path = "./cmd/map", package = "humility-cmd-map" }
cmd-openocd = { path = "./cmd/openocd", package = "humility-cmd-openocd" }
cmd-pmbus = { path = "./cmd/pmbus", package = "humility-cmd-pmbus" }
cmd-probe = { path = "./cmd/probe", package = "humility-cmd-probe" }
cmd-qspi = { path = "./cmd/qspi", package = "humility-cmd-qspi" }
cmd-readmem = { path = "./cmd/readmem", package = "humility-cmd-readmem" }
cmd-readvar = { path = "./cmd/readvar", package = "humility-cmd-readvar" }
cmd-registers = { path = "./cmd/registers", package = "humility-cmd-registers" }
cmd-rencm = { path = "./cmd/rencm", package = "humility-cmd-rencm" }
cmd-rendmp = { path = "./cmd/rendmp", package = "humility-cmd-rendmp" }
cmd-ringbuf = { path = "./cmd/ringbuf", package = "humility-cmd-ringbuf" }
cmd-sensors = { path = "./cmd/sensors", package = "humility-cmd-sensors" }
cmd-spd = { path = "./cmd/spd", package = "humility-cmd-spd" }
cmd-spctrl = { path = "./cmd/spctrl", package = "humility-cmd-spctrl" }
cmd-spi = { path = "./cmd/spi", package = "humility-cmd-spi" }
cmd-stackmargin = { path = "./cmd/stackmargin", package = "humility-cmd-stackmargin" }
cmd-stmsecure = { path = "./cmd/stmsecure", package = "humility-cmd-stmsecure" }
cmd-tasks = { path = "./cmd/tasks", package = "humility-cmd-tasks" }
cmd-test = { path = "./cmd/test", package = "humility-cmd-test" }
cmd-trace = { path = "./cmd/trace", package = "humility-cmd-trace" }
cmd-vsc7448 = { path = "./cmd/vsc7448", package = "humility-cmd-vsc7448" }
cmd-validate = { path = "./cmd/validate", package = "humility-cmd-validate" }

fallible-iterator = "0.2.0"
log = {version = "0.4.8", features = ["std"]}
env_logger = "0.9.0"
bitfield = "0.13.2"
clap = "3.0.12"
csv = "1.1.3"
serde = "1.0.126"
parse_int = "0.4.0"
multimap = "0.8.1"
num-traits = "0.2"
num-derive = "0.3"
jep106 = "0.2"
toml = "0.5"
anyhow = { version = "1.0.44", features = ["backtrace"] }
scroll = "0.10"
indicatif = "0.15"
colored = "2.0.0"
indexmap = { version = "1.7", features = ["serde-1"] }

[patch.crates-io]
libusb1-sys = { git = "https://github.com/oxidecomputer/rusb", branch = "probe-rs-0.12" }

[dev-dependencies]
trycmd = "0.13.2"<|MERGE_RESOLUTION|>--- conflicted
+++ resolved
@@ -16,13 +16,10 @@
     "cmd/doc",
     "cmd/dump",
     "cmd/etm",
-<<<<<<< HEAD
     "cmd/extract",
-=======
+    "cmd/flash",
     "cmd/gdb",
->>>>>>> 2de6e64e
     "cmd/gpio",
-    "cmd/flash",
     "cmd/hash",
     "cmd/hiffy",
     "cmd/i2c",
