[package]
name = "humility"

#
# If you are about to update the Humility version (and well you should!) note
# that there are a few tests that implicitly depend on it.  Fortunately,
# trycmd makes it easy to update all of these at once; after changing the
# version, utter:
#
#   TRYCMD_TEST="tests/cmd/*trycmd" TRYCMD=overwrite cargo test
#
# That will fail, but the files that result in the test failure should be
# overwritten with the new result -- and `git diff` should show something
# reasonable.  A subsequent test run should succeed:
#
#   TRYCMD_TEST="tests/cmd/*trycmd" cargo test
#
# Be sure to check in and push all of the files that change.  Happy versioning!
#
<<<<<<< HEAD
version = "0.9.20"
=======
version = "0.9.21"
>>>>>>> 4510c2b3
authors = ["Bryan Cantrill <bryan@oxide.computer>"]
edition = "2018"
license = "MPL-2.0"

[workspace]
members = [
    "humility-core",
    "humility-cmd",
    "humility-arch-cortex",
    "cmd/apptable",
    "cmd/auxflash",
    "cmd/console-proxy",
    "cmd/dashboard",
    "cmd/debugmailbox",
    "cmd/diagnose",
    "cmd/doc",
    "cmd/dump",
    "cmd/tofino-eeprom",
    "cmd/etm",
    "cmd/exec",
    "cmd/extract",
    "cmd/flash",
    "cmd/gdb",
    "cmd/gpio",
    "cmd/hash",
    "cmd/hiffy",
    "cmd/rpc",
    "cmd/i2c",
    "cmd/itm",
    "cmd/jefe",
    "cmd/lpc55gpio",
    "cmd/lpc55-pfr",
    "cmd/manifest",
    "cmd/map",
    "cmd/monorail",
    "cmd/net",
    "cmd/openocd",
    "cmd/pmbus",
    "cmd/power",
    "cmd/probe",
    "cmd/qspi",
    "cmd/readmem",
    "cmd/readvar",
    "cmd/registers",
    "cmd/reset",
    "cmd/rencm",
    "cmd/rendmp",
    "cmd/repl",
    "cmd/ringbuf",
    "cmd/sensors",
    "cmd/spctrl",
    "cmd/spd",
    "cmd/spi",
    "cmd/stackmargin",
    "cmd/stmsecure",
    "cmd/tasks",
    "cmd/test",
    "cmd/trace",
    "cmd/update",
    "cmd/validate",
    "cmd/vpd",
    "xtask",
]

[workspace.dependencies]
# `git`-based deps
hif = { git = "https://github.com/oxidecomputer/hif" }
idol = {git = "https://github.com/oxidecomputer/idolatry.git"}
idt8a3xxxx = { git = "https://github.com/oxidecomputer/idt8a3xxxx" }
lpc55_areas = { git = "https://github.com/oxidecomputer/lpc55_support", rev = "a07e8d39caf27dd83c314e121755d481a3f52263" }
pmbus = { git = "https://github.com/oxidecomputer/pmbus" }
spd = { git = "https://github.com/oxidecomputer/spd" }
serialport = { git = "https://github.com/jgallagher/serialport-rs", branch = "illumos-support" }
tlvc = { git = "https://github.com/oxidecomputer/tlvc" }
tlvc-text = {git = "https://github.com/oxidecomputer/tlvc"}
vsc7448-info = { git = "https://github.com/oxidecomputer/vsc7448.git" }
vsc7448-types = { git = "https://github.com/oxidecomputer/vsc7448.git" }

#
# We depend on the oxide-stable branch of Oxide's fork of probe-rs to assure
# that we can float necessary patches on probe-rs.
#
probe-rs = { git = "https://github.com/oxidecomputer/probe-rs.git", branch = "oxide-v0.12.0" }

#
# We need the fix for https://github.com/capstone-rust/capstone-rs/issues/84,
# which upstream seems uninterested in fixing.
#
capstone = {git = "https://github.com/oxidecomputer/capstone-rs.git"}

# Local `path`-based deps
humility = { path = "./humility-core", package = "humility-core" }
humility-cortex = { path = "./humility-arch-cortex" }
humility-cmd = { path = "./humility-cmd" }
humility_load_derive = { path = "./load_derive" }
cmd-apptable = { path = "./cmd/apptable", package = "humility-cmd-apptable" }
cmd-auxflash = { path = "./cmd/auxflash", package = "humility-cmd-auxflash" }
cmd-console-proxy = { path = "./cmd/console-proxy", package = "humility-cmd-console-proxy" }
cmd-dashboard = { path = "./cmd/dashboard", package = "humility-cmd-dashboard" }
cmd-diagnose = { path = "./cmd/diagnose", package = "humility-cmd-diagnose" }
cmd-debugmailbox = { path = "./cmd/debugmailbox", package = "humility-cmd-debugmailbox" }
cmd-doc = { path = "./cmd/doc", package = "humility-cmd-doc" }
cmd-dump = { path = "./cmd/dump", package = "humility-cmd-dump" }
cmd-tofino-eeprom = { path = "./cmd/tofino-eeprom", package = "humility-cmd-tofino-eeprom" }
cmd-etm = { path = "./cmd/etm", package = "humility-cmd-etm" }
cmd-exec = { path = "./cmd/exec", package = "humility-cmd-exec" }
cmd-extract = { path = "./cmd/extract", package = "humility-cmd-extract" }
cmd-flash = { path = "./cmd/flash", package = "humility-cmd-flash" }
cmd-gdb = { path = "./cmd/gdb", package = "humility-cmd-gdb" }
cmd-gpio = { path = "./cmd/gpio", package = "humility-cmd-gpio" }
cmd-hash = { path = "./cmd/hash", package = "humility-cmd-hash" }
cmd-hiffy = { path = "./cmd/hiffy", package = "humility-cmd-hiffy" }
cmd-i2c = { path = "./cmd/i2c", package = "humility-cmd-i2c" }
cmd-isp = { path = "./cmd/isp", package = "humility-cmd-isp" }
cmd-itm = { path = "./cmd/itm", package = "humility-cmd-itm" }
cmd-jefe = { path = "./cmd/jefe", package = "humility-cmd-jefe" }
cmd-lpc55gpio = { path = "./cmd/lpc55gpio", package = "humility-cmd-lpc55gpio" }
cmd-lpc55-pfr = { path = "./cmd/lpc55-pfr", package = "humility-cmd-lpc55-pfr" }
cmd-manifest = { path = "./cmd/manifest", package = "humility-cmd-manifest" }
cmd-map = { path = "./cmd/map", package = "humility-cmd-map" }
cmd-monorail = { path = "./cmd/monorail", package = "humility-cmd-monorail" }
cmd-net = { path = "./cmd/net", package = "humility-cmd-net" }
cmd-openocd = { path = "./cmd/openocd", package = "humility-cmd-openocd" }
cmd-pmbus = { path = "./cmd/pmbus", package = "humility-cmd-pmbus" }
cmd-power = { path = "./cmd/power", package = "humility-cmd-power" }
cmd-powershelf = { path = "./cmd/powershelf", package = "humility-cmd-powershelf" }
cmd-probe = { path = "./cmd/probe", package = "humility-cmd-probe" }
cmd-qspi = { path = "./cmd/qspi", package = "humility-cmd-qspi" }
cmd-readmem = { path = "./cmd/readmem", package = "humility-cmd-readmem" }
cmd-readvar = { path = "./cmd/readvar", package = "humility-cmd-readvar" }
cmd-registers = { path = "./cmd/registers", package = "humility-cmd-registers" }
cmd-reset = { path = "./cmd/reset", package = "humility-cmd-reset" }
cmd-rencm = { path = "./cmd/rencm", package = "humility-cmd-rencm" }
cmd-rendmp = { path = "./cmd/rendmp", package = "humility-cmd-rendmp" }
cmd-ringbuf = { path = "./cmd/ringbuf", package = "humility-cmd-ringbuf" }
cmd-rpc = { path = "./cmd/rpc", package = "humility-cmd-rpc" }
cmd-sensors = { path = "./cmd/sensors", package = "humility-cmd-sensors" }
cmd-spctrl = { path = "./cmd/spctrl", package = "humility-cmd-spctrl" }
cmd-spd = { path = "./cmd/spd", package = "humility-cmd-spd" }
cmd-spi = { path = "./cmd/spi", package = "humility-cmd-spi" }
cmd-stackmargin = { path = "./cmd/stackmargin", package = "humility-cmd-stackmargin" }
cmd-stmsecure = { path = "./cmd/stmsecure", package = "humility-cmd-stmsecure" }
cmd-tasks = { path = "./cmd/tasks", package = "humility-cmd-tasks" }
cmd-test = { path = "./cmd/test", package = "humility-cmd-test" }
cmd-trace = { path = "./cmd/trace", package = "humility-cmd-trace" }
cmd-update = { path = "./cmd/update", package = "humility-cmd-update" }
cmd-validate = { path = "./cmd/validate", package = "humility-cmd-validate" }
cmd-vpd = { path = "./cmd/vpd", package = "humility-cmd-vpd" }

# crates.io deps
anyhow = { version = "1.0.44", features = ["backtrace"] }
atty = "0.2"
bitfield = "0.13.2"
byteorder = "1.3.4"
cargo_metadata = "0.12.0"
clap = { version = "3.0.12", features = ["derive", "env"] }
colored = "2.0.0"
crc-any = "2.3.5"
crossbeam-channel = "0.5.6"
crossterm = "0.20.0"
csv = "1.1.3"
ctrlc = "3.1.5"
env_logger = "0.9.0"
fallible-iterator = "0.2.0"
gimli = "0.22.0"
goblin = "0.2"
hubpack = "0.1.1"
ihex = "3.0"
indexmap = { version = "1.7", features = ["serde-1"] }
indicatif = "0.15"
itertools = "0.10.1"
jep106 = "0.2"
lazy_static = "1.4.0"
libc = "0.2"
log = {version = "0.4.8", features = ["std"]}
lzss = "0.8"
multimap = "0.8.1"
num-derive = "0.3"
num-traits = "0.2"
parse_int = "0.4.0"
paste = "0.1"
path-slash = "0.1.4"
postcard = "0.7.0"
proc-macro2 = "1.0"
quote = "1.0"
reedline = "0.3.0"
regex = "1.5.5"
ron = "0.7"
rusb = "0.8.1"
rustc-demangle = "0.1.21"
scroll = "0.10"
serde = { version = "1.0.126", features = ["derive"] }
serde_json = "1.0"
serde-xml-rs = "0.5.1"
sha2 = "0.10.1"
splitty = "0.1.0"
srec = "0.2"
strum = "0.22"
strum_macros = "0.22"
syn = "1.0"
tempfile = "3.3"
termimad = "0.14"
termios = "0.3" # not usable on windows!
toml = "0.5"
trycmd = "0.13.2"
tui = { version = "0.16", default-features = false }
winapi = "0.3.9"
zerocopy = "0.6.1"
zip = "0.5"

[profile.release]
debug = true

[profile.ci]
inherits = "release"
debug = false

[build-dependencies]
cargo_metadata = { workspace = true }
anyhow = { workspace = true }

[dependencies]
pmbus = { workspace = true }
hif = { workspace = true }
spd = { workspace = true }
humility = { workspace = true }
humility-cortex = { workspace = true }
humility-cmd = { workspace = true }
cmd-apptable = { workspace = true }
cmd-auxflash = { workspace = true }
cmd-console-proxy = { workspace = true }
cmd-dashboard = { workspace = true }
cmd-diagnose = { workspace = true }
cmd-debugmailbox = { workspace = true }
cmd-doc = { workspace = true }
cmd-dump = { workspace = true }
cmd-tofino-eeprom = { workspace = true }
cmd-etm = { workspace = true }
cmd-exec = { workspace = true }
cmd-extract = { workspace = true }
cmd-flash = { workspace = true }
cmd-gdb = { workspace = true }
cmd-gpio = { workspace = true }
cmd-hash = { workspace = true }
cmd-hiffy = { workspace = true }
cmd-i2c = { workspace = true }
cmd-isp = { workspace = true }
cmd-itm = { workspace = true }
cmd-jefe = { workspace = true }
cmd-lpc55gpio = { workspace = true }
cmd-lpc55-pfr = { workspace = true }
cmd-manifest = { workspace = true }
cmd-map = { workspace = true }
cmd-monorail = { workspace = true }
cmd-net = { workspace = true }
cmd-openocd = { workspace = true }
cmd-pmbus = { workspace = true }
cmd-power = { workspace = true }
cmd-powershelf = { workspace = true }
cmd-probe = { workspace = true }
cmd-qspi = { workspace = true }
cmd-readmem = { workspace = true }
cmd-readvar = { workspace = true }
cmd-registers = { workspace = true }
cmd-reset = { workspace = true }
cmd-rencm = { workspace = true }
cmd-rendmp = { workspace = true }
cmd-ringbuf = { workspace = true }
cmd-rpc = { workspace = true }
cmd-sensors = { workspace = true }
cmd-spctrl = { workspace = true }
cmd-spd = { workspace = true }
cmd-spi = { workspace = true }
cmd-stackmargin = { workspace = true }
cmd-stmsecure = { workspace = true }
cmd-tasks = { workspace = true }
cmd-test = { workspace = true }
cmd-trace = { workspace = true }
cmd-update = { workspace = true }
cmd-validate = { workspace = true }
cmd-vpd = { workspace = true }

fallible-iterator = { workspace = true }
log = { workspace = true }
env_logger = { workspace = true }
bitfield = { workspace = true }
clap = { workspace = true }
csv = { workspace = true }
serde = { workspace = true }
parse_int = { workspace = true }
multimap = { workspace = true }
num-traits = { workspace = true }
num-derive = { workspace = true }
jep106 = { workspace = true }
toml = { workspace = true }
anyhow = { workspace = true }
scroll = { workspace = true }
indicatif = { workspace = true }
colored = { workspace = true }
indexmap = { workspace = true }
reedline = { workspace = true }

[patch.crates-io]
libusb1-sys = { git = "https://github.com/oxidecomputer/rusb", branch = "probe-rs-0.12-libusb-v1.0.26" }
hidapi = { git = "https://github.com/oxidecomputer/hidapi-rs", branch = "oxide-stable" }

[dev-dependencies]
trycmd = { workspace = true }<|MERGE_RESOLUTION|>--- conflicted
+++ resolved
@@ -17,11 +17,7 @@
 #
 # Be sure to check in and push all of the files that change.  Happy versioning!
 #
-<<<<<<< HEAD
-version = "0.9.20"
-=======
 version = "0.9.21"
->>>>>>> 4510c2b3
 authors = ["Bryan Cantrill <bryan@oxide.computer>"]
 edition = "2018"
 license = "MPL-2.0"
